from __future__ import absolute_import, division, print_function

import warnings
import weakref
from collections import OrderedDict

import torch
from opt_einsum import shared_intermediates
from six.moves import queue
from torch.distributions.utils import broadcast_all

import pyro
import pyro.distributions as dist
import pyro.ops.jit
import pyro.poutine as poutine
from pyro.distributions.torch_distribution import ReshapedDistribution
from pyro.distributions.util import is_identically_zero, scale_and_mask
from pyro.infer.contract import contract_tensor_tree, contract_to_tensor
from pyro.infer.elbo import ELBO
from pyro.infer.enum import get_importance_trace, iter_discrete_escape, iter_discrete_extend
from pyro.infer.util import Dice, is_validation_enabled
from pyro.poutine.enumerate_messenger import EnumerateMessenger
from pyro.util import check_traceenum_requirements, warn_if_nan


def _check_shared_scale(scales):
    # Check that all enumerated sites share a common subsampling scale.
    # Note that we use a cheap weak comparison by id rather than tensor value, because
    # (1) it is expensive to compare tensors by value, and (2) tensors must agree not
    # only in value but at all derivatives.
    if len(scales) != 1:
        raise ValueError("Expected all enumerated sample sites to share a common poutine.scale, "
                         "but found {} different scales.".format(len(scales)))


def _check_model_guide_enumeration_constraint(model_enum_sites, guide_trace):
    min_ordinal = frozenset.intersection(*model_enum_sites.keys())
    for name, site in guide_trace.nodes.items():
        if site["type"] == "sample" and site["infer"].get("_enumerate_dim") is not None:
            for f in site["cond_indep_stack"]:
                if f.vectorized and f not in min_ordinal:
                    raise ValueError("Expected model enumeration to be no more global than guide enumeration, "
                                     "but found model enumeration sites upstream of guide site '{}' in iarange('{}'). "
                                     "Try converting some model enumeration sites to guide enumeration sites."
                                     .format(name, f.name))


# TODO move this logic into a poutine
def _compute_model_factors(model_trace, guide_trace):
    # y depends on x iff ordering[x] <= ordering[y]
    # TODO refine this coarse dependency ordering using time.
    ordering = {name: frozenset(f for f in site["cond_indep_stack"] if f.vectorized)
                for trace in (model_trace, guide_trace)
                for name, site in trace.nodes.items()
                if site["type"] == "sample"}

    # Collect model sites that may have been enumerated in the model.
    cost_sites = OrderedDict()
    enum_sites = OrderedDict()
    enum_dims = []
    for name, site in model_trace.nodes.items():
        if site["type"] == "sample":
            if name in guide_trace.nodes or site["infer"].get("_enumerate_dim") is None:
                cost_sites.setdefault(ordering[name], []).append(site)
            else:
                enum_sites.setdefault(ordering[name], []).append(site)
                enum_dims.append(site["fn"].event_dim - site["value"].dim())
    log_factors = OrderedDict()
    sum_dims = {}
    scale = 1
    if not enum_sites:
        marginal_costs = OrderedDict((t, [site["log_prob"] for site in sites_t])
                                     for t, sites_t in cost_sites.items())
        return marginal_costs, log_factors, ordering, sum_dims, scale
    _check_model_guide_enumeration_constraint(enum_sites, guide_trace)

    # Marginalize out all variables that have been enumerated in the model.
    enum_boundary = max(enum_dims) + 1
    assert enum_boundary <= 0
    marginal_costs = OrderedDict()
    scales = set()
    for t, sites_t in cost_sites.items():
        for site in sites_t:
            if site["log_prob"].dim() <= -enum_boundary:
                # For sites that do not depend on an enumerated variable, proceed as usual.
                marginal_costs.setdefault(t, []).append(site["log_prob"])
            else:
                # For sites that depend on an enumerated variable, we need to apply
                # the mask inside- and the scale outside- of the log expectation.
                cost = scale_and_mask(site["unscaled_log_prob"], mask=site["mask"])
                log_factors.setdefault(t, []).append(cost)
                scales.add(site["scale"])
    if log_factors:
        for t, sites_t in enum_sites.items():
            # TODO refine this coarse dependency ordering using time and tensor shapes.
            if any(t <= u for u in log_factors):
                for site in sites_t:
                    logprob = site["unscaled_log_prob"]
                    log_factors.setdefault(t, []).append(logprob)
                    scales.add(site["scale"])
        _check_shared_scale(scales)
        scale = scales.pop()
    sum_dims = {x: set(i for i in range(-x.dim(), enum_boundary) if x.shape[i] > 1)
                for xs in log_factors.values() for x in xs}
    return marginal_costs, log_factors, ordering, sum_dims, scale


def _compute_dice_elbo(model_trace, guide_trace):
    # Accumulate marginal model costs.
    marginal_costs, log_factors, ordering, sum_dims, scale = _compute_model_factors(
            model_trace, guide_trace)
    if log_factors:
        log_factors = contract_tensor_tree(log_factors, sum_dims)
        for t, log_factors_t in log_factors.items():
            marginal_costs_t = marginal_costs.setdefault(t, [])
            for term in log_factors_t:
                term = scale_and_mask(term, scale=scale)
                marginal_costs_t.append(term)
    costs = marginal_costs

    # Accumulate negative guide costs.
    for name, site in guide_trace.nodes.items():
        if site["type"] == "sample":
            costs.setdefault(ordering[name], []).append(-site["log_prob"])

    return Dice(guide_trace, ordering).compute_expectation(costs)


def _make_dist(dist_, logits):
    # Reshape for Bernoulli vs Categorical, OneHotCategorical, etc..
    if isinstance(dist_, dist.Bernoulli):
        logits = logits[..., 1] - logits[..., 0]
    elif isinstance(dist_, ReshapedDistribution):
        return _make_dist(dist_.base_dist, logits=logits)
    return type(dist_)(logits=logits)


def _compute_marginals(model_trace, guide_trace):
    args = _compute_model_factors(model_trace, guide_trace)
    marginal_costs, log_factors, ordering, sum_dims, scale = args

    marginal_dists = OrderedDict()
    with shared_intermediates():
        for name, site in model_trace.nodes.items():
            if (site["type"] != "sample" or
                    name in guide_trace.nodes or
                    site["infer"].get("_enumerate_dim") is None):
                continue

            enum_dim = site["fn"].event_dim - site["value"].dim()
            site_sum_dims = {term: dims - {enum_dim} for term, dims in sum_dims.items()}
            ordinal = frozenset(f for f in site["cond_indep_stack"] if f.vectorized)
            logits = contract_to_tensor(log_factors, site_sum_dims, ordinal)
            logits = logits.unsqueeze(-1).transpose(-1, enum_dim - 1)
            while logits.shape[0] == 1:
                logits.squeeze_(0)
            marginal_dists[name] = _make_dist(site["fn"], logits)
    return marginal_dists


class BackwardSampleMessenger(pyro.poutine.messenger.Messenger):
    """
    Implements forward filtering / backward sampling for sampling
    from the joint posterior distribution
    """
    def __init__(self, enum_trace, guide_trace):
        self.enum_trace = enum_trace
        args = _compute_model_factors(enum_trace, guide_trace)
        self.log_factors = args[1]
        self.sum_dims = args[3]
        self.cache = None

    def __enter__(self):
        self.cache = {}
        return super(BackwardSampleMessenger, self).__enter__()

<<<<<<< HEAD
=======
    def __exit__(self, *args, **kwargs):
        assert not any(self.sum_dims.values())
        return super(BackwardSampleMessenger, self).__exit__(*args, **kwargs)

>>>>>>> b6cf9d52
    def _pyro_sample(self, msg):
        if msg["name"] not in self.enum_trace.nodes:
            return
        enum_dim = self.enum_trace.nodes[msg["name"]]["infer"].get("_enumerate_dim")
        if enum_dim is not None:
<<<<<<< HEAD
=======
            msg["infer"]["_enumerate_dim"] = enum_dim
>>>>>>> b6cf9d52
            assert enum_dim < 0, "{} {}".format(msg["name"], enum_dim)
            for value in self.sum_dims.values():
                value.discard(enum_dim)
            with shared_intermediates(self.cache):
                ordinal = frozenset(f for f in msg["cond_indep_stack"] if f.vectorized)
                logits = contract_to_tensor(self.log_factors, self.sum_dims, ordinal)
                logits = logits.unsqueeze(-1).transpose(-1, enum_dim - 1)
                while logits.shape[0] == 1:
                    logits.squeeze_(0)
            msg["fn"] = _make_dist(msg["fn"], logits)

    def _postprocess_message(self, msg):
        if msg["type"] == "sample":
            enum_dim = msg["infer"].get("_enumerate_dim")
            if enum_dim is not None:
                for t, terms in self.log_factors.items():
                    for i, term in enumerate(terms):
<<<<<<< HEAD
                        if term.dim() > -enum_dim and term.shape[enum_dim] > 1:
                            term_, value_ = broadcast_all(term, msg["value"])
                            sampled_term = term_.gather(enum_dim, value_.long())
                            terms[i] = sampled_term
                            self.sum_dims[sampled_term] = self.sum_dims[term] - {enum_dim}
=======
                        if term.dim() >= -enum_dim and term.shape[enum_dim] > 1:
                            term_, value_ = broadcast_all(term, msg["value"])
                            value_ = value_.index_select(enum_dim, value_.new_tensor([0], dtype=torch.long))
                            sampled_term = term_.gather(enum_dim, value_.long())
                            terms[i] = sampled_term
                            self.sum_dims[sampled_term] = self.sum_dims.pop(term) - {enum_dim}
>>>>>>> b6cf9d52


class TraceEnum_ELBO(ELBO):
    """
    A trace implementation of ELBO-based SVI that supports
    - exhaustive enumeration over discrete sample sites, and
    - local parallel sampling over any sample site.

    To enumerate over a sample site in the ``guide``, mark the site with either
    ``infer={'enumerate': 'sequential'}`` or
    ``infer={'enumerate': 'parallel'}``. To configure all guide sites at once,
    use :func:`~pyro.infer.enum.config_enumerate`. To enumerate over a sample
    site in the ``model``, mark the site ``infer={'enumerate': 'parallel'}``
    and ensure the site does not appear in the ``guide``.

    This assumes restricted dependency structure on the model and guide:
    variables outside of an :class:`~pyro.iarange` can never depend on
    variables inside that :class:`~pyro.iarange`.
    """

    def _get_trace(self, model, guide, *args, **kwargs):
        """
        Returns a single trace from the guide, and the model that is run
        against it.
        """
        model_trace, guide_trace = get_importance_trace(
            "flat", self.max_iarange_nesting, model, guide, *args, **kwargs)

        if is_validation_enabled():
            check_traceenum_requirements(model_trace, guide_trace)

            has_enumerated_sites = any(site["infer"].get("enumerate")
                                       for trace in (guide_trace, model_trace)
                                       for name, site in trace.nodes.items()
                                       if site["type"] == "sample")

            if self.strict_enumeration_warning and not has_enumerated_sites:
                warnings.warn('TraceEnum_ELBO found no sample sites configured for enumeration. '
                              'If you want to enumerate sites, you need to @config_enumerate or set '
                              'infer={"enumerate": "sequential"} or infer={"enumerate": "parallel"}? '
                              'If you do not want to enumerate, consider using Trace_ELBO instead.')

        return model_trace, guide_trace

    def _wrap_model_guide(self, model, guide):
        """
        Runs the guide and runs the model against the guide with
        the result packaged as a trace generator.
        """
        if self.vectorize_particles:
            guide = self._vectorized_num_particles(guide)
            model = self._vectorized_num_particles(model)
        else:
            guide = poutine.broadcast(guide)
            model = poutine.broadcast(model)

        # Enable parallel enumeration over the vectorized guide and model.
        # The model allocates enumeration dimensions after (to the left of) the guide,
        # accomplished by letting the model_enum lazily query the guide_enum for its
        # final .next_available_dim. The laziness is accomplished via a lambda.
        # Note this relies on the guide being run before the model.
        guide_enum = EnumerateMessenger(first_available_dim=self.max_iarange_nesting)
        model_enum = EnumerateMessenger(first_available_dim=lambda: guide_enum.next_available_dim)
        guide = guide_enum(guide)
        model = model_enum(model)
        return model, guide

    def _get_traces(self, model, guide, *args, **kwargs):
        """
        Runs the guide and runs the model against the guide with
        the result packaged as a trace generator.
        """
        q = queue.LifoQueue()
        guide = poutine.queue(guide, q,
                              escape_fn=iter_discrete_escape,
                              extend_fn=iter_discrete_extend)
        for i in range(1 if self.vectorize_particles else self.num_particles):
            q.put(poutine.Trace())
            while not q.empty():
                yield self._get_trace(model, guide, *args, **kwargs)

    def loss(self, model, guide, *args, **kwargs):
        """
        :returns: an estimate of the ELBO
        :rtype: float

        Estimates the ELBO using ``num_particles`` many samples (particles).
        """
        elbo = 0.0
        model, guide = self._wrap_model_guide(model, guide)
        for model_trace, guide_trace in self._get_traces(model, guide, *args, **kwargs):
            elbo_particle = _compute_dice_elbo(model_trace, guide_trace)
            if is_identically_zero(elbo_particle):
                continue

            elbo += elbo_particle.item() / self.num_particles

        loss = -elbo
        warn_if_nan(loss, "loss")
        return loss

    def differentiable_loss(self, model, guide, *args, **kwargs):
        """
        :returns: a differentiable estimate of the ELBO
        :rtype: torch.Tensor
        :raises ValueError: if the ELBO is not differentiable (e.g. is
            identically zero)

        Estimates a differentiable ELBO using ``num_particles`` many samples
        (particles).  The result should be infinitely differentiable (as long
        as underlying derivatives have been implemented).
        """
        elbo = 0.0
        model, guide = self._wrap_model_guide(model, guide)
        for model_trace, guide_trace in self._get_traces(model, guide, *args, **kwargs):
            elbo_particle = _compute_dice_elbo(model_trace, guide_trace)
            if is_identically_zero(elbo_particle):
                continue

            elbo = elbo + elbo_particle
        elbo = elbo / self.num_particles

        if not torch.is_tensor(elbo) or not elbo.requires_grad:
            raise ValueError('ELBO is cannot be differentiated: {}'.format(elbo))

        loss = -elbo
        warn_if_nan(loss, "loss")
        return loss

    def loss_and_grads(self, model, guide, *args, **kwargs):
        """
        :returns: an estimate of the ELBO
        :rtype: float

        Estimates the ELBO using ``num_particles`` many samples (particles).
        Performs backward on the ELBO of each particle.
        """
        elbo = 0.0
        model, guide = self._wrap_model_guide(model, guide)
        for model_trace, guide_trace in self._get_traces(model, guide, *args, **kwargs):
            elbo_particle = _compute_dice_elbo(model_trace, guide_trace)
            if is_identically_zero(elbo_particle):
                continue

            elbo += elbo_particle.item() / self.num_particles

            # collect parameters to train from model and guide
            trainable_params = any(site["type"] == "param"
                                   for trace in (model_trace, guide_trace)
                                   for site in trace.nodes.values())

            if trainable_params and elbo_particle.requires_grad:
                loss_particle = -elbo_particle
                (loss_particle / self.num_particles).backward(retain_graph=True)

        loss = -elbo
        warn_if_nan(loss, "loss")
        return loss

    def compute_marginals(self, model, guide, *args, **kwargs):
        """
        Computes marginal distributions at each model-enumerated sample site.

        :returns: a dict mapping site name to marginal ``Distribution`` object
        :rtype: OrderedDict
        """
        if self.num_particles != 1:
            raise NotImplementedError("TraceEnum_ELBO.compute_marginals() is not "
                                      "compatible with multiple particles.")
        model, guide = self._wrap_model_guide(model, guide)
        model_trace, guide_trace = next(self._get_traces(model, guide, *args, **kwargs))
        for site in guide_trace.nodes.values():
            if site["type"] == "sample":
                if "_enumerate_dim" in site["infer"] or "_enum_total" in site["infer"]:
                    raise NotImplementedError("TraceEnum_ELBO.compute_marginals() is not "
                                              "compatible with guide enumeration.")
        return _compute_marginals(model_trace, guide_trace)

    def sample_posterior(self, model, guide, *args, **kwargs):
        """
        Sample from the joint posterior distribution of all model-enumerated sites given all observations
        """
        if self.num_particles != 1:
            raise NotImplementedError("TraceEnum_ELBO.sample_posterior() is not "
                                      "compatible with multiple particles.")
<<<<<<< HEAD
        model, guide = self._wrap_model_guide(model, guide)  # XXX gross
        with poutine.block():
            with pyro.validation_enabled(False):  # XXX grossest
                model_trace, guide_trace = next(self._get_traces(
                    model, guide, *args, **kwargs))  # XXX grosser
=======
        with poutine.block(), warnings.catch_warnings():
            warnings.filterwarnings("ignore", "Found vars in model but not guide")
            model_trace, guide_trace = next(self._get_traces(model, guide, *args, **kwargs))

>>>>>>> b6cf9d52
        for name, site in guide_trace.nodes.items():
            if site["type"] == "sample":
                if "_enumerate_dim" in site["infer"] or "_enum_total" in site["infer"]:
                    raise NotImplementedError("TraceEnum_ELBO.sample_posterior() is not "
                                              "compatible with guide enumeration.")

        with BackwardSampleMessenger(model_trace, guide_trace):
            return poutine.replay(poutine.broadcast(model),
                                  trace=guide_trace)(*args, **kwargs)


class JitTraceEnum_ELBO(TraceEnum_ELBO):
    """
    Like :class:`TraceEnum_ELBO` but uses :func:`pyro.ops.jit.compile` to
    compile :meth:`loss_and_grads`.

    This works only for a limited set of models:

    -   Models must have static structure.
    -   Models must not depend on any global data (except the param store).
    -   All model inputs that are tensors must be passed in via ``*args``.
    -   All model inputs that are *not* tensors must be passed in via
        ``*kwargs``, and these will be fixed to their values on the first
        call to :meth:`jit_loss_and_grads`.

    .. warning:: Experimental. Interface subject to change.
    """
    def loss_and_grads(self, model, guide, *args, **kwargs):
        if getattr(self, '_differentiable_loss', None) is None:

            weakself = weakref.ref(self)

            @pyro.ops.jit.compile(nderivs=1)
            def differentiable_loss(*args):
                self = weakself()
                elbo = 0.0
                for model_trace, guide_trace in self._get_traces(model, guide, *args, **kwargs):
                    elbo += _compute_dice_elbo(model_trace, guide_trace)
                return elbo * (-1.0 / self.num_particles)

            self._differentiable_loss = differentiable_loss

        differentiable_loss = self._differentiable_loss(*args)
        differentiable_loss.backward()  # this line triggers jit compilation
        loss = differentiable_loss.item()

        warn_if_nan(loss, "loss")
        return loss<|MERGE_RESOLUTION|>--- conflicted
+++ resolved
@@ -174,22 +174,16 @@
         self.cache = {}
         return super(BackwardSampleMessenger, self).__enter__()
 
-<<<<<<< HEAD
-=======
     def __exit__(self, *args, **kwargs):
         assert not any(self.sum_dims.values())
         return super(BackwardSampleMessenger, self).__exit__(*args, **kwargs)
 
->>>>>>> b6cf9d52
     def _pyro_sample(self, msg):
         if msg["name"] not in self.enum_trace.nodes:
             return
         enum_dim = self.enum_trace.nodes[msg["name"]]["infer"].get("_enumerate_dim")
         if enum_dim is not None:
-<<<<<<< HEAD
-=======
             msg["infer"]["_enumerate_dim"] = enum_dim
->>>>>>> b6cf9d52
             assert enum_dim < 0, "{} {}".format(msg["name"], enum_dim)
             for value in self.sum_dims.values():
                 value.discard(enum_dim)
@@ -207,20 +201,12 @@
             if enum_dim is not None:
                 for t, terms in self.log_factors.items():
                     for i, term in enumerate(terms):
-<<<<<<< HEAD
-                        if term.dim() > -enum_dim and term.shape[enum_dim] > 1:
-                            term_, value_ = broadcast_all(term, msg["value"])
-                            sampled_term = term_.gather(enum_dim, value_.long())
-                            terms[i] = sampled_term
-                            self.sum_dims[sampled_term] = self.sum_dims[term] - {enum_dim}
-=======
                         if term.dim() >= -enum_dim and term.shape[enum_dim] > 1:
                             term_, value_ = broadcast_all(term, msg["value"])
                             value_ = value_.index_select(enum_dim, value_.new_tensor([0], dtype=torch.long))
                             sampled_term = term_.gather(enum_dim, value_.long())
                             terms[i] = sampled_term
                             self.sum_dims[sampled_term] = self.sum_dims.pop(term) - {enum_dim}
->>>>>>> b6cf9d52
 
 
 class TraceEnum_ELBO(ELBO):
@@ -265,7 +251,7 @@
 
         return model_trace, guide_trace
 
-    def _wrap_model_guide(self, model, guide):
+    def _get_traces(self, model, guide, *args, **kwargs):
         """
         Runs the guide and runs the model against the guide with
         the result packaged as a trace generator.
@@ -286,13 +272,7 @@
         model_enum = EnumerateMessenger(first_available_dim=lambda: guide_enum.next_available_dim)
         guide = guide_enum(guide)
         model = model_enum(model)
-        return model, guide
-
-    def _get_traces(self, model, guide, *args, **kwargs):
-        """
-        Runs the guide and runs the model against the guide with
-        the result packaged as a trace generator.
-        """
+
         q = queue.LifoQueue()
         guide = poutine.queue(guide, q,
                               escape_fn=iter_discrete_escape,
@@ -310,7 +290,6 @@
         Estimates the ELBO using ``num_particles`` many samples (particles).
         """
         elbo = 0.0
-        model, guide = self._wrap_model_guide(model, guide)
         for model_trace, guide_trace in self._get_traces(model, guide, *args, **kwargs):
             elbo_particle = _compute_dice_elbo(model_trace, guide_trace)
             if is_identically_zero(elbo_particle):
@@ -334,7 +313,6 @@
         as underlying derivatives have been implemented).
         """
         elbo = 0.0
-        model, guide = self._wrap_model_guide(model, guide)
         for model_trace, guide_trace in self._get_traces(model, guide, *args, **kwargs):
             elbo_particle = _compute_dice_elbo(model_trace, guide_trace)
             if is_identically_zero(elbo_particle):
@@ -359,7 +337,6 @@
         Performs backward on the ELBO of each particle.
         """
         elbo = 0.0
-        model, guide = self._wrap_model_guide(model, guide)
         for model_trace, guide_trace in self._get_traces(model, guide, *args, **kwargs):
             elbo_particle = _compute_dice_elbo(model_trace, guide_trace)
             if is_identically_zero(elbo_particle):
@@ -390,7 +367,6 @@
         if self.num_particles != 1:
             raise NotImplementedError("TraceEnum_ELBO.compute_marginals() is not "
                                       "compatible with multiple particles.")
-        model, guide = self._wrap_model_guide(model, guide)
         model_trace, guide_trace = next(self._get_traces(model, guide, *args, **kwargs))
         for site in guide_trace.nodes.values():
             if site["type"] == "sample":
@@ -406,18 +382,10 @@
         if self.num_particles != 1:
             raise NotImplementedError("TraceEnum_ELBO.sample_posterior() is not "
                                       "compatible with multiple particles.")
-<<<<<<< HEAD
-        model, guide = self._wrap_model_guide(model, guide)  # XXX gross
-        with poutine.block():
-            with pyro.validation_enabled(False):  # XXX grossest
-                model_trace, guide_trace = next(self._get_traces(
-                    model, guide, *args, **kwargs))  # XXX grosser
-=======
         with poutine.block(), warnings.catch_warnings():
             warnings.filterwarnings("ignore", "Found vars in model but not guide")
             model_trace, guide_trace = next(self._get_traces(model, guide, *args, **kwargs))
 
->>>>>>> b6cf9d52
         for name, site in guide_trace.nodes.items():
             if site["type"] == "sample":
                 if "_enumerate_dim" in site["infer"] or "_enum_total" in site["infer"]:
