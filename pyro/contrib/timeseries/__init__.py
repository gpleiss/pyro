"""
The :mod:`pyro.contrib.timeseries` module provides a collection of Bayesian time series
models useful for forecasting applications.
"""
from pyro.contrib.timeseries.base import TimeSeriesModel
from pyro.contrib.timeseries.gp import IndependentMaternGP, LinearlyCoupledMaternGP
from pyro.contrib.timeseries.lgssmgp import GenericLGSSMWithGPNoiseModel
from pyro.contrib.timeseries.lgssm import GenericLGSSM

__all__ = [
    "GenericLGSSM",
<<<<<<< HEAD
=======
    "GenericLGSSMWithGPNoiseModel",
    "LinearlyCoupledMaternGP",
>>>>>>> 77ee6cbb
    "IndependentMaternGP",
    "LinearlyCoupledMaternGP",
    "TimeSeriesModel",
]<|MERGE_RESOLUTION|>--- conflicted
+++ resolved
@@ -4,16 +4,12 @@
 """
 from pyro.contrib.timeseries.base import TimeSeriesModel
 from pyro.contrib.timeseries.gp import IndependentMaternGP, LinearlyCoupledMaternGP
+from pyro.contrib.timeseries.lgssm import GenericLGSSM
 from pyro.contrib.timeseries.lgssmgp import GenericLGSSMWithGPNoiseModel
-from pyro.contrib.timeseries.lgssm import GenericLGSSM
 
 __all__ = [
     "GenericLGSSM",
-<<<<<<< HEAD
-=======
     "GenericLGSSMWithGPNoiseModel",
-    "LinearlyCoupledMaternGP",
->>>>>>> 77ee6cbb
     "IndependentMaternGP",
     "LinearlyCoupledMaternGP",
     "TimeSeriesModel",
