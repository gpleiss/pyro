"""
An implementation of a Deep Markov Model in Pyro based on reference [1].
This is essentially the DKS variant outlined in the paper. The primary difference
between this implementation and theirs is that in our version any KL divergence terms
in the ELBO are estimated via sampling, while they make use of the analytic formulae.
We also illustrate the use of normalizing flows in the variational distribution (in which
case analytic formulae for the KL divergences are in any case unavailable).

Reference:

[1] Structured Inference Networks for Nonlinear State Space Models [arXiv:1609.09869]
    Rahul G. Krishnan, Uri Shalit, David Sontag
"""

import argparse
import time
from os.path import exists

import numpy as np
import torch
import torch.nn as nn

import polyphonic_data_loader as poly
import pyro
import pyro.distributions as dist
import pyro.poutine as poutine
<<<<<<< HEAD
from pyro.distributions import InverseAutoregressiveFlow, TransformedDistribution
from pyro.infer import SVI, JitTrace_ELBO, Trace_ELBO, JitTraceEnum_ELBO, TraceEnum_ELBO, config_enumerate
=======
from pyro.distributions import TransformedDistribution
from pyro.distributions.transforms import InverseAutoregressiveFlow
from pyro.infer import SVI, JitTrace_ELBO, Trace_ELBO
>>>>>>> 07ee1348
from pyro.nn import AutoRegressiveNN
from pyro.optim import ClippedAdam
from util import get_logger


class Emitter(nn.Module):
    """
    Parameterizes the bernoulli observation likelihood `p(x_t | z_t)`
    """

    def __init__(self, input_dim, z_dim, emission_dim):
        super(Emitter, self).__init__()
        # initialize the three linear transformations used in the neural network
        self.lin_z_to_hidden = nn.Linear(z_dim, emission_dim)
        self.lin_hidden_to_hidden = nn.Linear(emission_dim, emission_dim)
        self.lin_hidden_to_input = nn.Linear(emission_dim, input_dim)
        # initialize the two non-linearities used in the neural network
        self.relu = nn.ReLU()

    def forward(self, z_t):
        """
        Given the latent z at a particular time step t we return the vector of
        probabilities `ps` that parameterizes the bernoulli distribution `p(x_t|z_t)`
        """
        h1 = self.relu(self.lin_z_to_hidden(z_t))
        h2 = self.relu(self.lin_hidden_to_hidden(h1))
        ps = torch.sigmoid(self.lin_hidden_to_input(h2))
        return ps


class GatedTransition(nn.Module):
    """
    Parameterizes the gaussian latent transition probability `p(z_t | z_{t-1})`
    See section 5 in the reference for comparison.
    """

    def __init__(self, z_dim, transition_dim):
        super(GatedTransition, self).__init__()
        # initialize the six linear transformations used in the neural network
        self.lin_gate_z_to_hidden = nn.Linear(z_dim, transition_dim)
        self.lin_gate_hidden_to_z = nn.Linear(transition_dim, z_dim)
        self.lin_proposed_mean_z_to_hidden = nn.Linear(z_dim, transition_dim)
        self.lin_proposed_mean_hidden_to_z = nn.Linear(transition_dim, z_dim)
        self.lin_sig = nn.Linear(z_dim, z_dim)
        self.lin_z_to_loc = nn.Linear(z_dim, z_dim)
        # modify the default initialization of lin_z_to_loc
        # so that it's starts out as the identity function
        self.lin_z_to_loc.weight.data = torch.eye(z_dim)
        self.lin_z_to_loc.bias.data = torch.zeros(z_dim)
        # initialize the three non-linearities used in the neural network
        self.relu = nn.ReLU()
        self.softplus = nn.Softplus()

    def forward(self, z_t_1):
        """
        Given the latent `z_{t-1}` corresponding to the time step t-1
        we return the mean and scale vectors that parameterize the
        (diagonal) gaussian distribution `p(z_t | z_{t-1})`
        """
        # compute the gating function
        _gate = self.relu(self.lin_gate_z_to_hidden(z_t_1))
        gate = torch.sigmoid(self.lin_gate_hidden_to_z(_gate))
        # compute the 'proposed mean'
        _proposed_mean = self.relu(self.lin_proposed_mean_z_to_hidden(z_t_1))
        proposed_mean = self.lin_proposed_mean_hidden_to_z(_proposed_mean)
        # assemble the actual mean used to sample z_t, which mixes a linear transformation
        # of z_{t-1} with the proposed mean modulated by the gating function
        loc = (1 - gate) * self.lin_z_to_loc(z_t_1) + gate * proposed_mean
        # compute the scale used to sample z_t, using the proposed mean from
        # above as input the softplus ensures that scale is positive
        scale = self.softplus(self.lin_sig(self.relu(proposed_mean)))
        # return loc, scale which can be fed into Normal
        return loc, scale


class Combiner(nn.Module):
    """
    Parameterizes `q(z_t | z_{t-1}, x_{t:T})`, which is the basic building block
    of the guide (i.e. the variational distribution). The dependence on `x_{t:T}` is
    through the hidden state of the RNN (see the PyTorch module `rnn` below)
    """

    def __init__(self, z_dim, rnn_dim):
        super(Combiner, self).__init__()
        # initialize the three linear transformations used in the neural network
        self.lin_z_to_hidden = nn.Linear(z_dim, rnn_dim)
        self.lin_hidden_to_loc = nn.Linear(rnn_dim, z_dim)
        self.lin_hidden_to_scale = nn.Linear(rnn_dim, z_dim)
        # initialize the two non-linearities used in the neural network
        self.tanh = nn.Tanh()
        self.softplus = nn.Softplus()

    def forward(self, z_t_1, h_rnn):
        """
        Given the latent z at at a particular time step t-1 as well as the hidden
        state of the RNN `h(x_{t:T})` we return the mean and scale vectors that
        parameterize the (diagonal) gaussian distribution `q(z_t | z_{t-1}, x_{t:T})`
        """
        # combine the rnn hidden state with a transformed version of z_t_1
        h_combined = 0.5 * (self.tanh(self.lin_z_to_hidden(z_t_1)) + h_rnn)
        # use the combined hidden state to compute the mean used to sample z_t
        loc = self.lin_hidden_to_loc(h_combined)
        # use the combined hidden state to compute the scale used to sample z_t
        scale = self.softplus(self.lin_hidden_to_scale(h_combined))
        # return loc, scale which can be fed into Normal
        return loc, scale


class DMM(nn.Module):
    """
    This PyTorch Module encapsulates the model as well as the
    variational distribution (the guide) for the Deep Markov Model
    """

    def __init__(self, input_dim=88, z_dim=100, emission_dim=100,
                 transition_dim=200, rnn_dim=600, num_layers=1, rnn_dropout_rate=0.0,
                 num_iafs=0, iaf_dim=50, use_cuda=False):
        super(DMM, self).__init__()
        # instantiate PyTorch modules used in the model and guide below
        self.emitter = Emitter(input_dim, z_dim, emission_dim)
        self.trans = GatedTransition(z_dim, transition_dim)
        self.combiner = Combiner(z_dim, rnn_dim)
        # dropout just takes effect on inner layers of rnn
        rnn_dropout_rate = 0. if num_layers == 1 else rnn_dropout_rate
        self.rnn = nn.RNN(input_size=input_dim, hidden_size=rnn_dim, nonlinearity='relu',
                          batch_first=True, bidirectional=False, num_layers=num_layers,
                          dropout=rnn_dropout_rate)

        # if we're using normalizing flows, instantiate those too
        self.iafs = [InverseAutoregressiveFlow(AutoRegressiveNN(z_dim, [iaf_dim])) for _ in range(num_iafs)]
        self.iafs_modules = nn.ModuleList(self.iafs)

        # define a (trainable) parameters z_0 and z_q_0 that help define the probability
        # distributions p(z_1) and q(z_1)
        # (since for t = 1 there are no previous latents to condition on)
        self.z_0 = nn.Parameter(torch.zeros(z_dim))
        self.z_q_0 = nn.Parameter(torch.zeros(z_dim))
        # define a (trainable) parameter for the initial hidden state of the rnn
        self.h_0 = nn.Parameter(torch.zeros(1, 1, rnn_dim))

        self.use_cuda = use_cuda
        # if on gpu cuda-ize all PyTorch (sub)modules
        if use_cuda:
            self.cuda()

    # the model p(x_{1:T} | z_{1:T}) p(z_{1:T})
    def model(self, mini_batch, mini_batch_reversed, mini_batch_mask,
              mini_batch_seq_lengths, annealing_factor=1.0):

        # this is the number of time steps we need to process in the mini-batch
        T_max = mini_batch.size(1)

        # register all PyTorch (sub)modules with pyro
        # this needs to happen in both the model and guide
        pyro.module("dmm", self)

        # set z_prev = z_0 to setup the recursive conditioning in p(z_t | z_{t-1})
        z_prev = self.z_0.expand(mini_batch.size(0), self.z_0.size(0))

        # we enclose all the sample statements in the model in a plate.
        # this marks that each datapoint is conditionally independent of the others
        with pyro.plate("z_minibatch", len(mini_batch)):
            # sample the latents z and observed x's one time step at a time
            for t in pyro.markov(range(1, T_max + 1)):
                # the next chunk of code samples z_t ~ p(z_t | z_{t-1})
                # note that (both here and elsewhere) we use poutine.scale to take care
                # of KL annealing. we use the mask() method to deal with raggedness
                # in the observed data (i.e. different sequences in the mini-batch
                # have different lengths)

                # first compute the parameters of the diagonal gaussian distribution p(z_t | z_{t-1})
                z_loc, z_scale = self.trans(z_prev)

                # then sample z_t according to dist.Normal(z_loc, z_scale)
                # note that we use the reshape method so that the univariate Normal distribution
                # is treated as a multivariate Normal distribution with a diagonal covariance.
                with poutine.scale(scale=annealing_factor):
                    z_t = pyro.sample("z_%d" % t,
                                      dist.Normal(z_loc, z_scale)
                                          .mask(mini_batch_mask[:, t - 1:t])
                                          .to_event(1))

                # compute the probabilities that parameterize the bernoulli likelihood
                emission_probs_t = self.emitter(z_t)
                # the next statement instructs pyro to observe x_t according to the
                # bernoulli distribution p(x_t|z_t)
                pyro.sample("obs_x_%d" % t,
                            dist.Bernoulli(emission_probs_t)
                                .mask(mini_batch_mask[:, t - 1:t])
                                .to_event(1),
                            obs=mini_batch[:, t - 1, :])
                # the latent sampled at this time step will be conditioned upon
                # in the next time step so keep track of it
                z_prev = z_t

    # the guide q(z_{1:T} | x_{1:T}) (i.e. the variational distribution)
    def guide(self, mini_batch, mini_batch_reversed, mini_batch_mask,
              mini_batch_seq_lengths, annealing_factor=1.0):

        # this is the number of time steps we need to process in the mini-batch
        T_max = mini_batch.size(1)
        # register all PyTorch (sub)modules with pyro
        pyro.module("dmm", self)

        # if on gpu we need the fully broadcast view of the rnn initial state
        # to be in contiguous gpu memory
        h_0_contig = self.h_0.expand(1, mini_batch.size(0), self.rnn.hidden_size).contiguous()
        # push the observed x's through the rnn;
        # rnn_output contains the hidden state at each time step
        rnn_output, _ = self.rnn(mini_batch_reversed, h_0_contig)
        # reverse the time-ordering in the hidden state and un-pack it
        rnn_output = poly.pad_and_reverse(rnn_output, mini_batch_seq_lengths)
        # set z_prev = z_q_0 to setup the recursive conditioning in q(z_t |...)
        z_prev = self.z_q_0.expand(mini_batch.size(0), self.z_q_0.size(0))

        # we enclose all the sample statements in the guide in a plate.
        # this marks that each datapoint is conditionally independent of the others.
        with pyro.plate("z_minibatch", len(mini_batch)):
            # sample the latents z one time step at a time
            for t in pyro.markov(range(1, T_max + 1)):
                # the next two lines assemble the distribution q(z_t | z_{t-1}, x_{t:T})
                z_loc, z_scale = self.combiner(z_prev, rnn_output[:, t - 1, :])

                # if we are using normalizing flows, we apply the sequence of transformations
                # parameterized by self.iafs to the base distribution defined in the previous line
                # to yield a transformed distribution that we use for q(z_t|...)
                if len(self.iafs) > 0:
                    z_dist = TransformedDistribution(dist.Normal(z_loc, z_scale), self.iafs)
                    assert z_dist.event_shape == (self.z_q_0.size(0),)
                    assert z_dist.batch_shape[-1:] == (len(mini_batch),)
                else:
                    z_dist = dist.Normal(z_loc, z_scale)
                    assert z_dist.event_shape == ()
                    assert z_dist.batch_shape[-2:] == (len(mini_batch), self.z_q_0.size(0))

                # sample z_t from the distribution z_dist
                with pyro.poutine.scale(scale=annealing_factor):
                    if len(self.iafs) > 0:
                        # in output of normalizing flow, all dimensions are correlated (event shape is not empty)
                        z_t = pyro.sample("z_%d" % t,
                                          z_dist.mask(mini_batch_mask[:, t - 1]))
                    else:
                        # when no normalizing flow used, ".to_event(1)" indicates latent dimensions are independent
                        z_t = pyro.sample("z_%d" % t,
                                          z_dist.mask(mini_batch_mask[:, t - 1:t])
                                          .to_event(1))
                # the latent sampled at this time step will be conditioned upon in the next time step
                # so keep track of it
                z_prev = z_t


# setup, training, and evaluation
def main(args):
    # setup logging
    log = get_logger(args.log)
    log(args)

    data = poly.load_data(poly.JSB_CHORALES)
    training_seq_lengths = data['train']['sequence_lengths']
    training_data_sequences = data['train']['sequences']
    test_seq_lengths = data['test']['sequence_lengths']
    test_data_sequences = data['test']['sequences']
    val_seq_lengths = data['valid']['sequence_lengths']
    val_data_sequences = data['valid']['sequences']
    N_train_data = len(training_seq_lengths)
    N_train_time_slices = float(torch.sum(training_seq_lengths))
    N_mini_batches = int(N_train_data / args.mini_batch_size +
                         int(N_train_data % args.mini_batch_size > 0))

    log("N_train_data: %d     avg. training seq. length: %.2f    N_mini_batches: %d" %
        (N_train_data, training_seq_lengths.float().mean(), N_mini_batches))

    # how often we do validation/test evaluation during training
    val_test_frequency = 50
    # the number of samples we use to do the evaluation
    n_eval_samples = 1

    # package repeated copies of val/test data for faster evaluation
    # (i.e. set us up for vectorization)
    def rep(x):
        rep_shape = torch.Size([x.size(0) * n_eval_samples]) + x.size()[1:]
        repeat_dims = [1] * len(x.size())
        repeat_dims[0] = n_eval_samples
        return x.repeat(repeat_dims).reshape(n_eval_samples, -1).transpose(1, 0).reshape(rep_shape)

    # get the validation/test data ready for the dmm: pack into sequences, etc.
    val_seq_lengths = rep(val_seq_lengths)
    test_seq_lengths = rep(test_seq_lengths)
    val_batch, val_batch_reversed, val_batch_mask, val_seq_lengths = poly.get_mini_batch(
        torch.arange(n_eval_samples * val_data_sequences.shape[0]), rep(val_data_sequences),
        val_seq_lengths, cuda=args.cuda)
    test_batch, test_batch_reversed, test_batch_mask, test_seq_lengths = poly.get_mini_batch(
        torch.arange(n_eval_samples * test_data_sequences.shape[0]), rep(test_data_sequences),
        test_seq_lengths, cuda=args.cuda)

    # instantiate the dmm
    dmm = DMM(rnn_dropout_rate=args.rnn_dropout_rate, num_iafs=args.num_iafs,
              iaf_dim=args.iaf_dim, use_cuda=args.cuda)

    # setup optimizer
    adam_params = {"lr": args.learning_rate, "betas": (args.beta1, args.beta2),
                   "clip_norm": args.clip_norm, "lrd": args.lr_decay,
                   "weight_decay": args.weight_decay}
    adam = ClippedAdam(adam_params)

    # setup inference algorithm
    if args.tmc:
        elbo = JitTraceEnum_ELBO() if args.jit else TraceEnum_ELBO()
        dmm_guide = config_enumerate(dmm.guide, default="parallel", num_samples=10, expand=False)
        svi = SVI(dmm.model, dmm_guide, adam, loss=elbo)
    else:
        elbo = JitTrace_ELBO() if args.jit else Trace_ELBO()
        svi = SVI(dmm.model, dmm.guide, adam, loss=elbo)

    # now we're going to define some functions we need to form the main training loop

    # saves the model and optimizer states to disk
    def save_checkpoint():
        log("saving model to %s..." % args.save_model)
        torch.save(dmm.state_dict(), args.save_model)
        log("saving optimizer states to %s..." % args.save_opt)
        adam.save(args.save_opt)
        log("done saving model and optimizer checkpoints to disk.")

    # loads the model and optimizer states from disk
    def load_checkpoint():
        assert exists(args.load_opt) and exists(args.load_model), \
            "--load-model and/or --load-opt misspecified"
        log("loading model from %s..." % args.load_model)
        dmm.load_state_dict(torch.load(args.load_model))
        log("loading optimizer states from %s..." % args.load_opt)
        adam.load(args.load_opt)
        log("done loading model and optimizer states.")

    # prepare a mini-batch and take a gradient step to minimize -elbo
    def process_minibatch(epoch, which_mini_batch, shuffled_indices):
        if args.annealing_epochs > 0 and epoch < args.annealing_epochs:
            # compute the KL annealing factor approriate for the current mini-batch in the current epoch
            min_af = args.minimum_annealing_factor
            annealing_factor = min_af + (1.0 - min_af) * \
                (float(which_mini_batch + epoch * N_mini_batches + 1) /
                 float(args.annealing_epochs * N_mini_batches))
        else:
            # by default the KL annealing factor is unity
            annealing_factor = 1.0

        # compute which sequences in the training set we should grab
        mini_batch_start = (which_mini_batch * args.mini_batch_size)
        mini_batch_end = np.min([(which_mini_batch + 1) * args.mini_batch_size, N_train_data])
        mini_batch_indices = shuffled_indices[mini_batch_start:mini_batch_end]
        # grab a fully prepped mini-batch using the helper function in the data loader
        mini_batch, mini_batch_reversed, mini_batch_mask, mini_batch_seq_lengths \
            = poly.get_mini_batch(mini_batch_indices, training_data_sequences,
                                  training_seq_lengths, cuda=args.cuda)
        # do an actual gradient step
        loss = svi.step(mini_batch, mini_batch_reversed, mini_batch_mask,
                        mini_batch_seq_lengths, annealing_factor)
        # keep track of the training loss
        return loss

    # helper function for doing evaluation
    def do_evaluation():
        # put the RNN into evaluation mode (i.e. turn off drop-out if applicable)
        dmm.rnn.eval()

        # compute the validation and test loss n_samples many times
        val_nll = svi.evaluate_loss(val_batch, val_batch_reversed, val_batch_mask,
                                    val_seq_lengths) / torch.sum(val_seq_lengths)
        test_nll = svi.evaluate_loss(test_batch, test_batch_reversed, test_batch_mask,
                                     test_seq_lengths) / torch.sum(test_seq_lengths)

        # put the RNN back into training mode (i.e. turn on drop-out if applicable)
        dmm.rnn.train()
        return val_nll, test_nll

    # if checkpoint files provided, load model and optimizer states from disk before we start training
    if args.load_opt != '' and args.load_model != '':
        load_checkpoint()

    #################
    # TRAINING LOOP #
    #################
    times = [time.time()]
    for epoch in range(args.num_epochs):
        # if specified, save model and optimizer states to disk every checkpoint_freq epochs
        if args.checkpoint_freq > 0 and epoch > 0 and epoch % args.checkpoint_freq == 0:
            save_checkpoint()

        # accumulator for our estimate of the negative log likelihood (or rather -elbo) for this epoch
        epoch_nll = 0.0
        # prepare mini-batch subsampling indices for this epoch
        shuffled_indices = torch.randperm(N_train_data)

        # process each mini-batch; this is where we take gradient steps
        for which_mini_batch in range(N_mini_batches):
            epoch_nll += process_minibatch(epoch, which_mini_batch, shuffled_indices)

        # report training diagnostics
        times.append(time.time())
        epoch_time = times[-1] - times[-2]
        log("[training epoch %04d]  %.4f \t\t\t\t(dt = %.3f sec)" %
            (epoch, epoch_nll / N_train_time_slices, epoch_time))

        # do evaluation on test and validation data and report results
        if val_test_frequency > 0 and epoch > 0 and epoch % val_test_frequency == 0:
            val_nll, test_nll = do_evaluation()
            log("[val/test epoch %04d]  %.4f  %.4f" % (epoch, val_nll, test_nll))


# parse command-line arguments and execute the main method
if __name__ == '__main__':
<<<<<<< HEAD
    # assert pyro.__version__.startswith('0.3.4')
=======
    assert pyro.__version__.startswith('0.4.1')
>>>>>>> 07ee1348

    parser = argparse.ArgumentParser(description="parse args")
    parser.add_argument('-n', '--num-epochs', type=int, default=5000)
    parser.add_argument('-lr', '--learning-rate', type=float, default=0.0003)
    parser.add_argument('-b1', '--beta1', type=float, default=0.96)
    parser.add_argument('-b2', '--beta2', type=float, default=0.999)
    parser.add_argument('-cn', '--clip-norm', type=float, default=10.0)
    parser.add_argument('-lrd', '--lr-decay', type=float, default=0.99996)
    parser.add_argument('-wd', '--weight-decay', type=float, default=2.0)
    parser.add_argument('-mbs', '--mini-batch-size', type=int, default=20)
    parser.add_argument('-ae', '--annealing-epochs', type=int, default=1000)
    parser.add_argument('-maf', '--minimum-annealing-factor', type=float, default=0.2)
    parser.add_argument('-rdr', '--rnn-dropout-rate', type=float, default=0.1)
    parser.add_argument('-iafs', '--num-iafs', type=int, default=0)
    parser.add_argument('-id', '--iaf-dim', type=int, default=100)
    parser.add_argument('-cf', '--checkpoint-freq', type=int, default=0)
    parser.add_argument('-lopt', '--load-opt', type=str, default='')
    parser.add_argument('-lmod', '--load-model', type=str, default='')
    parser.add_argument('-sopt', '--save-opt', type=str, default='')
    parser.add_argument('-smod', '--save-model', type=str, default='')
    parser.add_argument('--cuda', action='store_true')
    parser.add_argument('--jit', action='store_true')
    parser.add_argument('--tmc', action='store_true')
    parser.add_argument('-l', '--log', type=str, default='dmm.log')
    args = parser.parse_args()

    main(args)<|MERGE_RESOLUTION|>--- conflicted
+++ resolved
@@ -24,14 +24,9 @@
 import pyro
 import pyro.distributions as dist
 import pyro.poutine as poutine
-<<<<<<< HEAD
-from pyro.distributions import InverseAutoregressiveFlow, TransformedDistribution
-from pyro.infer import SVI, JitTrace_ELBO, Trace_ELBO, JitTraceEnum_ELBO, TraceEnum_ELBO, config_enumerate
-=======
 from pyro.distributions import TransformedDistribution
 from pyro.distributions.transforms import InverseAutoregressiveFlow
-from pyro.infer import SVI, JitTrace_ELBO, Trace_ELBO
->>>>>>> 07ee1348
+from pyro.infer import SVI, JitTrace_ELBO, Trace_ELBO, JitTraceEnum_ELBO, TraceEnum_ELBO, config_enumerate
 from pyro.nn import AutoRegressiveNN
 from pyro.optim import ClippedAdam
 from util import get_logger
@@ -443,11 +438,7 @@
 
 # parse command-line arguments and execute the main method
 if __name__ == '__main__':
-<<<<<<< HEAD
-    # assert pyro.__version__.startswith('0.3.4')
-=======
     assert pyro.__version__.startswith('0.4.1')
->>>>>>> 07ee1348
 
     parser = argparse.ArgumentParser(description="parse args")
     parser.add_argument('-n', '--num-epochs', type=int, default=5000)
